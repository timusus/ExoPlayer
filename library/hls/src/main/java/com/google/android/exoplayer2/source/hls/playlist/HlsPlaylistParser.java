/*
 * Copyright (C) 2016 The Android Open Source Project
 *
 * Licensed under the Apache License, Version 2.0 (the "License");
 * you may not use this file except in compliance with the License.
 * You may obtain a copy of the License at
 *
 *      http://www.apache.org/licenses/LICENSE-2.0
 *
 * Unless required by applicable law or agreed to in writing, software
 * distributed under the License is distributed on an "AS IS" BASIS,
 * WITHOUT WARRANTIES OR CONDITIONS OF ANY KIND, either express or implied.
 * See the License for the specific language governing permissions and
 * limitations under the License.
 */
package com.google.android.exoplayer2.source.hls.playlist;

import static com.google.android.exoplayer2.util.Assertions.checkNotNull;
import static com.google.android.exoplayer2.util.Assertions.checkState;
import static com.google.android.exoplayer2.util.Util.castNonNull;

import android.net.Uri;
import android.text.TextUtils;
import android.util.Base64;
import androidx.annotation.Nullable;
import com.google.android.exoplayer2.C;
import com.google.android.exoplayer2.Format;
import com.google.android.exoplayer2.ParserException;
import com.google.android.exoplayer2.audio.Ac3Util;
import com.google.android.exoplayer2.drm.DrmInitData;
import com.google.android.exoplayer2.drm.DrmInitData.SchemeData;
import com.google.android.exoplayer2.extractor.mp4.PsshAtomUtil;
import com.google.android.exoplayer2.metadata.Metadata;
import com.google.android.exoplayer2.source.hls.HlsTrackMetadataEntry;
import com.google.android.exoplayer2.source.hls.HlsTrackMetadataEntry.VariantInfo;
import com.google.android.exoplayer2.source.hls.playlist.HlsMasterPlaylist.Rendition;
import com.google.android.exoplayer2.source.hls.playlist.HlsMasterPlaylist.Variant;
import com.google.android.exoplayer2.source.hls.playlist.HlsMediaPlaylist.Part;
import com.google.android.exoplayer2.source.hls.playlist.HlsMediaPlaylist.RenditionReport;
import com.google.android.exoplayer2.source.hls.playlist.HlsMediaPlaylist.Segment;
import com.google.android.exoplayer2.upstream.ParsingLoadable;
import com.google.android.exoplayer2.util.Assertions;
import com.google.android.exoplayer2.util.Log;
import com.google.android.exoplayer2.util.MimeTypes;
import com.google.android.exoplayer2.util.UriUtil;
import com.google.android.exoplayer2.util.Util;
import com.google.common.collect.Iterables;
import java.io.BufferedReader;
import java.io.IOException;
import java.io.InputStream;
import java.io.InputStreamReader;
import java.io.Reader;
import java.util.ArrayDeque;
import java.util.ArrayList;
import java.util.Collections;
import java.util.HashMap;
import java.util.HashSet;
import java.util.List;
import java.util.Map;
import java.util.NoSuchElementException;
import java.util.Queue;
import java.util.TreeMap;
import java.util.regex.Matcher;
import java.util.regex.Pattern;
import org.checkerframework.checker.nullness.qual.EnsuresNonNullIf;
import org.checkerframework.checker.nullness.qual.PolyNull;

/** HLS playlists parsing logic. */
public final class HlsPlaylistParser implements ParsingLoadable.Parser<HlsPlaylist> {

  /** Exception thrown when merging a delta update fails. */
  public static final class DeltaUpdateException extends IOException {}

  private static final String LOG_TAG = "HlsPlaylistParser";

  private static final String PLAYLIST_HEADER = "#EXTM3U";

  private static final String TAG_PREFIX = "#EXT";

  private static final String TAG_VERSION = "#EXT-X-VERSION";
  private static final String TAG_PLAYLIST_TYPE = "#EXT-X-PLAYLIST-TYPE";
  private static final String TAG_DEFINE = "#EXT-X-DEFINE";
  private static final String TAG_SERVER_CONTROL = "#EXT-X-SERVER-CONTROL";
  private static final String TAG_STREAM_INF = "#EXT-X-STREAM-INF";
  private static final String TAG_PART_INF = "#EXT-X-PART-INF";
  private static final String TAG_PART = "#EXT-X-PART";
  private static final String TAG_I_FRAME_STREAM_INF = "#EXT-X-I-FRAME-STREAM-INF";
  private static final String TAG_IFRAME = "#EXT-X-I-FRAMES-ONLY";
  private static final String TAG_MEDIA = "#EXT-X-MEDIA";
  private static final String TAG_TARGET_DURATION = "#EXT-X-TARGETDURATION";
  private static final String TAG_DISCONTINUITY = "#EXT-X-DISCONTINUITY";
  private static final String TAG_DISCONTINUITY_SEQUENCE = "#EXT-X-DISCONTINUITY-SEQUENCE";
  private static final String TAG_PROGRAM_DATE_TIME = "#EXT-X-PROGRAM-DATE-TIME";
  private static final String TAG_INIT_SEGMENT = "#EXT-X-MAP";
  private static final String TAG_INDEPENDENT_SEGMENTS = "#EXT-X-INDEPENDENT-SEGMENTS";
  private static final String TAG_MEDIA_DURATION = "#EXTINF";
  private static final String TAG_MEDIA_SEQUENCE = "#EXT-X-MEDIA-SEQUENCE";
  private static final String TAG_START = "#EXT-X-START";
  private static final String TAG_ENDLIST = "#EXT-X-ENDLIST";
  private static final String TAG_KEY = "#EXT-X-KEY";
  private static final String TAG_SESSION_KEY = "#EXT-X-SESSION-KEY";
  private static final String TAG_BYTERANGE = "#EXT-X-BYTERANGE";
  private static final String TAG_GAP = "#EXT-X-GAP";
  private static final String TAG_SKIP = "#EXT-X-SKIP";
  private static final String TAG_PRELOAD_HINT = "#EXT-X-PRELOAD-HINT";
  private static final String TAG_RENDITION_REPORT = "#EXT-X-RENDITION-REPORT";

  private static final String TYPE_AUDIO = "AUDIO";
  private static final String TYPE_VIDEO = "VIDEO";
  private static final String TYPE_SUBTITLES = "SUBTITLES";
  private static final String TYPE_CLOSED_CAPTIONS = "CLOSED-CAPTIONS";
  private static final String TYPE_PART = "PART";
  private static final String TYPE_MAP = "MAP";

  private static final String METHOD_NONE = "NONE";
  private static final String METHOD_AES_128 = "AES-128";
  private static final String METHOD_SAMPLE_AES = "SAMPLE-AES";
  // Replaced by METHOD_SAMPLE_AES_CTR. Keep for backward compatibility.
  private static final String METHOD_SAMPLE_AES_CENC = "SAMPLE-AES-CENC";
  private static final String METHOD_SAMPLE_AES_CTR = "SAMPLE-AES-CTR";
  private static final String KEYFORMAT_PLAYREADY = "com.microsoft.playready";
  private static final String KEYFORMAT_IDENTITY = "identity";
  private static final String KEYFORMAT_WIDEVINE_PSSH_BINARY =
      "urn:uuid:edef8ba9-79d6-4ace-a3c8-27dcd51d21ed";
  private static final String KEYFORMAT_WIDEVINE_PSSH_JSON = "com.widevine";

  private static final String BOOLEAN_TRUE = "YES";
  private static final String BOOLEAN_FALSE = "NO";

  private static final String ATTR_CLOSED_CAPTIONS_NONE = "CLOSED-CAPTIONS=NONE";

  private static final Pattern REGEX_AVERAGE_BANDWIDTH =
      Pattern.compile("AVERAGE-BANDWIDTH=(\\d+)\\b");
  private static final Pattern REGEX_VIDEO = Pattern.compile("VIDEO=\"(.+?)\"");
  private static final Pattern REGEX_AUDIO = Pattern.compile("AUDIO=\"(.+?)\"");
  private static final Pattern REGEX_SUBTITLES = Pattern.compile("SUBTITLES=\"(.+?)\"");
  private static final Pattern REGEX_CLOSED_CAPTIONS = Pattern.compile("CLOSED-CAPTIONS=\"(.+?)\"");
  private static final Pattern REGEX_BANDWIDTH = Pattern.compile("[^-]BANDWIDTH=(\\d+)\\b");
  private static final Pattern REGEX_CHANNELS = Pattern.compile("CHANNELS=\"(.+?)\"");
  private static final Pattern REGEX_CODECS = Pattern.compile("CODECS=\"(.+?)\"");
  private static final Pattern REGEX_RESOLUTION = Pattern.compile("RESOLUTION=(\\d+x\\d+)");
  private static final Pattern REGEX_FRAME_RATE = Pattern.compile("FRAME-RATE=([\\d\\.]+)\\b");
  private static final Pattern REGEX_TARGET_DURATION =
      Pattern.compile(TAG_TARGET_DURATION + ":(\\d+)\\b");
  private static final Pattern REGEX_ATTR_DURATION = Pattern.compile("DURATION=([\\d\\.]+)\\b");
  private static final Pattern REGEX_PART_TARGET_DURATION =
      Pattern.compile("PART-TARGET=([\\d\\.]+)\\b");
  private static final Pattern REGEX_VERSION = Pattern.compile(TAG_VERSION + ":(\\d+)\\b");
  private static final Pattern REGEX_PLAYLIST_TYPE =
      Pattern.compile(TAG_PLAYLIST_TYPE + ":(.+)\\b");
  private static final Pattern REGEX_CAN_SKIP_UNTIL =
      Pattern.compile("CAN-SKIP-UNTIL=([\\d\\.]+)\\b");
  private static final Pattern REGEX_CAN_SKIP_DATE_RANGES =
      compileBooleanAttrPattern("CAN-SKIP-DATERANGES");
  private static final Pattern REGEX_SKIPPED_SEGMENTS =
      Pattern.compile("SKIPPED-SEGMENTS=(\\d+)\\b");
  private static final Pattern REGEX_HOLD_BACK = Pattern.compile("[:|,]HOLD-BACK=([\\d\\.]+)\\b");
  private static final Pattern REGEX_PART_HOLD_BACK =
      Pattern.compile("PART-HOLD-BACK=([\\d\\.]+)\\b");
  private static final Pattern REGEX_CAN_BLOCK_RELOAD =
      compileBooleanAttrPattern("CAN-BLOCK-RELOAD");
  private static final Pattern REGEX_MEDIA_SEQUENCE =
      Pattern.compile(TAG_MEDIA_SEQUENCE + ":(\\d+)\\b");
  private static final Pattern REGEX_MEDIA_DURATION =
      Pattern.compile(TAG_MEDIA_DURATION + ":([\\d\\.]+)\\b");
  private static final Pattern REGEX_MEDIA_TITLE =
      Pattern.compile(TAG_MEDIA_DURATION + ":[\\d\\.]+\\b,(.+)");
  private static final Pattern REGEX_LAST_MSN = Pattern.compile("LAST-MSN" + "=(\\d+)\\b");
  private static final Pattern REGEX_LAST_PART = Pattern.compile("LAST-PART" + "=(\\d+)\\b");
  private static final Pattern REGEX_TIME_OFFSET = Pattern.compile("TIME-OFFSET=(-?[\\d\\.]+)\\b");
  private static final Pattern REGEX_BYTERANGE =
      Pattern.compile(TAG_BYTERANGE + ":(\\d+(?:@\\d+)?)\\b");
  private static final Pattern REGEX_ATTR_BYTERANGE =
      Pattern.compile("BYTERANGE=\"(\\d+(?:@\\d+)?)\\b\"");
  private static final Pattern REGEX_BYTERANGE_START = Pattern.compile("BYTERANGE-START=(\\d+)\\b");
  private static final Pattern REGEX_BYTERANGE_LENGTH =
      Pattern.compile("BYTERANGE-LENGTH=(\\d+)\\b");
  private static final Pattern REGEX_METHOD =
      Pattern.compile(
          "METHOD=("
              + METHOD_NONE
              + "|"
              + METHOD_AES_128
              + "|"
              + METHOD_SAMPLE_AES
              + "|"
              + METHOD_SAMPLE_AES_CENC
              + "|"
              + METHOD_SAMPLE_AES_CTR
              + ")"
              + "\\s*(?:,|$)");
  private static final Pattern REGEX_KEYFORMAT = Pattern.compile("KEYFORMAT=\"(.+?)\"");
  private static final Pattern REGEX_KEYFORMATVERSIONS =
      Pattern.compile("KEYFORMATVERSIONS=\"(.+?)\"");
  private static final Pattern REGEX_URI = Pattern.compile("URI=\"(.+?)\"");
  private static final Pattern REGEX_IV = Pattern.compile("IV=([^,.*]+)");
  private static final Pattern REGEX_TYPE =
      Pattern.compile(
          "TYPE=("
              + TYPE_AUDIO
              + "|"
              + TYPE_VIDEO
              + "|"
              + TYPE_SUBTITLES
              + "|"
              + TYPE_CLOSED_CAPTIONS
              + ")");
  private static final Pattern REGEX_PRELOAD_HINT_TYPE =
      Pattern.compile("TYPE=(" + TYPE_PART + "|" + TYPE_MAP + ")");
  private static final Pattern REGEX_LANGUAGE = Pattern.compile("LANGUAGE=\"(.+?)\"");
  private static final Pattern REGEX_NAME = Pattern.compile("NAME=\"(.+?)\"");
  private static final Pattern REGEX_GROUP_ID = Pattern.compile("GROUP-ID=\"(.+?)\"");
  private static final Pattern REGEX_CHARACTERISTICS = Pattern.compile("CHARACTERISTICS=\"(.+?)\"");
  private static final Pattern REGEX_INSTREAM_ID =
      Pattern.compile("INSTREAM-ID=\"((?:CC|SERVICE)\\d+)\"");
  private static final Pattern REGEX_AUTOSELECT = compileBooleanAttrPattern("AUTOSELECT");
  private static final Pattern REGEX_DEFAULT = compileBooleanAttrPattern("DEFAULT");
  private static final Pattern REGEX_FORCED = compileBooleanAttrPattern("FORCED");
  private static final Pattern REGEX_INDEPENDENT = compileBooleanAttrPattern("INDEPENDENT");
  private static final Pattern REGEX_GAP = compileBooleanAttrPattern("GAP");
  private static final Pattern REGEX_PRECISE = compileBooleanAttrPattern("PRECISE");
  private static final Pattern REGEX_VALUE = Pattern.compile("VALUE=\"(.+?)\"");
  private static final Pattern REGEX_IMPORT = Pattern.compile("IMPORT=\"(.+?)\"");
  private static final Pattern REGEX_VARIABLE_REFERENCE =
      Pattern.compile("\\{\\$([a-zA-Z0-9\\-_]+)\\}");

  private final HlsMasterPlaylist masterPlaylist;
  @Nullable private final HlsMediaPlaylist previousMediaPlaylist;

  /**
   * Reads the HLS playlist header from the provided {@link Reader} including the final line break.
   *
   * @param reader The {@link Reader} to read the HLS playlist header from.
   * @return Whether the header was read successfully.
   * @throws IOException If an error occurred while reading.
   */
  public static boolean readHlsPlaylistHeader(Reader reader) throws IOException {
    int last = reader.read();
    if (last == 0xEF) {
      if (reader.read() != 0xBB || reader.read() != 0xBF) {
        return false;
      }
      // The playlist contains a Byte Order Mark, which gets discarded.
      last = reader.read();
    }
    last = skipIgnorableWhitespace(reader, true, last);
    int playlistHeaderLength = PLAYLIST_HEADER.length();
    for (int i = 0; i < playlistHeaderLength; i++) {
      if (last != PLAYLIST_HEADER.charAt(i)) {
        return false;
      }
      last = reader.read();
    }
    last = skipIgnorableWhitespace(reader, false, last);
    return Util.isLinebreak(last);
  }

  /**
   * Creates an instance where media playlists are parsed without inheriting attributes from a
   * master playlist.
   */
  public HlsPlaylistParser() {
    this(HlsMasterPlaylist.EMPTY, /* previousMediaPlaylist= */ null);
  }

  /**
   * Creates an instance where parsed media playlists inherit attributes from the given master
   * playlist.
   *
   * @param masterPlaylist The master playlist from which media playlists will inherit attributes.
   * @param previousMediaPlaylist The previous media playlist from which the new media playlist may
   *     inherit skipped segments.
   */
  public HlsPlaylistParser(
      HlsMasterPlaylist masterPlaylist, @Nullable HlsMediaPlaylist previousMediaPlaylist) {
    this.masterPlaylist = masterPlaylist;
    this.previousMediaPlaylist = previousMediaPlaylist;
  }

  @Override
  public HlsPlaylist parse(Uri uri, InputStream inputStream) throws IOException {
    BufferedReader reader = new BufferedReader(new InputStreamReader(inputStream));
    Queue<String> extraLines = new ArrayDeque<>();
    String line;
    try {
<<<<<<< HEAD
      if (!checkPlaylistHeader(reader)) {
        throw ParserException.createForMalformedManifest(
            /* message= */ "Input does not start with the #EXTM3U header.", /* cause= */ null);
=======
      if (!readHlsPlaylistHeader(reader)) {
        throw new UnrecognizedInputFormatException("Input does not start with the #EXTM3U header.",
            uri);
>>>>>>> 4a8c860e
      }
      while ((line = reader.readLine()) != null) {
        line = line.trim();
        if (line.isEmpty()) {
          // Do nothing.
        } else if (line.startsWith(TAG_STREAM_INF)) {
          extraLines.add(line);
          return parseMasterPlaylist(new LineIterator(extraLines, reader), uri.toString());
        } else if (line.startsWith(TAG_TARGET_DURATION)
            || line.startsWith(TAG_MEDIA_SEQUENCE)
            || line.startsWith(TAG_MEDIA_DURATION)
            || line.startsWith(TAG_KEY)
            || line.startsWith(TAG_BYTERANGE)
            || line.equals(TAG_DISCONTINUITY)
            || line.equals(TAG_DISCONTINUITY_SEQUENCE)
            || line.equals(TAG_ENDLIST)) {
          extraLines.add(line);
          return parseMediaPlaylist(
              masterPlaylist,
              previousMediaPlaylist,
              new LineIterator(extraLines, reader),
              uri.toString());
        } else {
          extraLines.add(line);
        }
      }
    } finally {
      Util.closeQuietly(reader);
    }
    throw ParserException.createForMalformedManifest(
        "Failed to parse the playlist, could not identify any tags.", /* cause= */ null);
  }

  private static int skipIgnorableWhitespace(Reader reader, boolean skipLinebreaks, int c)
      throws IOException {
    while (c != -1 && Character.isWhitespace(c) && (skipLinebreaks || !Util.isLinebreak(c))) {
      c = reader.read();
    }
    return c;
  }

  private static HlsMasterPlaylist parseMasterPlaylist(LineIterator iterator, String baseUri)
      throws IOException {
    HashMap<Uri, ArrayList<VariantInfo>> urlToVariantInfos = new HashMap<>();
    HashMap<String, String> variableDefinitions = new HashMap<>();
    ArrayList<Variant> variants = new ArrayList<>();
    ArrayList<Rendition> videos = new ArrayList<>();
    ArrayList<Rendition> audios = new ArrayList<>();
    ArrayList<Rendition> subtitles = new ArrayList<>();
    ArrayList<Rendition> closedCaptions = new ArrayList<>();
    ArrayList<String> mediaTags = new ArrayList<>();
    ArrayList<DrmInitData> sessionKeyDrmInitData = new ArrayList<>();
    ArrayList<String> tags = new ArrayList<>();
    Format muxedAudioFormat = null;
    List<Format> muxedCaptionFormats = null;
    boolean noClosedCaptions = false;
    boolean hasIndependentSegmentsTag = false;

    String line;
    while (iterator.hasNext()) {
      line = iterator.next();

      if (line.startsWith(TAG_PREFIX)) {
        // We expose all tags through the playlist.
        tags.add(line);
      }
      boolean isIFrameOnlyVariant = line.startsWith(TAG_I_FRAME_STREAM_INF);

      if (line.startsWith(TAG_DEFINE)) {
        variableDefinitions.put(
            /* key= */ parseStringAttr(line, REGEX_NAME, variableDefinitions),
            /* value= */ parseStringAttr(line, REGEX_VALUE, variableDefinitions));
      } else if (line.equals(TAG_INDEPENDENT_SEGMENTS)) {
        hasIndependentSegmentsTag = true;
      } else if (line.startsWith(TAG_MEDIA)) {
        // Media tags are parsed at the end to include codec information from #EXT-X-STREAM-INF
        // tags.
        mediaTags.add(line);
      } else if (line.startsWith(TAG_SESSION_KEY)) {
        String keyFormat =
            parseOptionalStringAttr(line, REGEX_KEYFORMAT, KEYFORMAT_IDENTITY, variableDefinitions);
        SchemeData schemeData = parseDrmSchemeData(line, keyFormat, variableDefinitions);
        if (schemeData != null) {
          String method = parseStringAttr(line, REGEX_METHOD, variableDefinitions);
          String scheme = parseEncryptionScheme(method);
          sessionKeyDrmInitData.add(new DrmInitData(scheme, schemeData));
        }
      } else if (line.startsWith(TAG_STREAM_INF) || isIFrameOnlyVariant) {
        noClosedCaptions |= line.contains(ATTR_CLOSED_CAPTIONS_NONE);
        int roleFlags = isIFrameOnlyVariant ? C.ROLE_FLAG_TRICK_PLAY : 0;
        int peakBitrate = parseIntAttr(line, REGEX_BANDWIDTH);
        int averageBitrate = parseOptionalIntAttr(line, REGEX_AVERAGE_BANDWIDTH, -1);
        String codecs = parseOptionalStringAttr(line, REGEX_CODECS, variableDefinitions);
        String resolutionString =
            parseOptionalStringAttr(line, REGEX_RESOLUTION, variableDefinitions);
        int width;
        int height;
        if (resolutionString != null) {
          String[] widthAndHeight = Util.split(resolutionString, "x");
          width = Integer.parseInt(widthAndHeight[0]);
          height = Integer.parseInt(widthAndHeight[1]);
          if (width <= 0 || height <= 0) {
            // Resolution string is invalid.
            width = Format.NO_VALUE;
            height = Format.NO_VALUE;
          }
        } else {
          width = Format.NO_VALUE;
          height = Format.NO_VALUE;
        }
        float frameRate = Format.NO_VALUE;
        String frameRateString =
            parseOptionalStringAttr(line, REGEX_FRAME_RATE, variableDefinitions);
        if (frameRateString != null) {
          frameRate = Float.parseFloat(frameRateString);
        }
        String videoGroupId = parseOptionalStringAttr(line, REGEX_VIDEO, variableDefinitions);
        String audioGroupId = parseOptionalStringAttr(line, REGEX_AUDIO, variableDefinitions);
        String subtitlesGroupId =
            parseOptionalStringAttr(line, REGEX_SUBTITLES, variableDefinitions);
        String closedCaptionsGroupId =
            parseOptionalStringAttr(line, REGEX_CLOSED_CAPTIONS, variableDefinitions);
        Uri uri;
        if (isIFrameOnlyVariant) {
          uri =
              UriUtil.resolveToUri(baseUri, parseStringAttr(line, REGEX_URI, variableDefinitions));
        } else if (!iterator.hasNext()) {
          throw ParserException.createForMalformedManifest(
              "#EXT-X-STREAM-INF must be followed by another line", /* cause= */ null);
        } else {
          // The following line contains #EXT-X-STREAM-INF's URI.
          line = replaceVariableReferences(iterator.next(), variableDefinitions);
          uri = UriUtil.resolveToUri(baseUri, line);
        }

        Format format =
            new Format.Builder()
                .setId(variants.size())
                .setContainerMimeType(MimeTypes.APPLICATION_M3U8)
                .setCodecs(codecs)
                .setAverageBitrate(averageBitrate)
                .setPeakBitrate(peakBitrate)
                .setWidth(width)
                .setHeight(height)
                .setFrameRate(frameRate)
                .setRoleFlags(roleFlags)
                .build();
        Variant variant =
            new Variant(
                uri, format, videoGroupId, audioGroupId, subtitlesGroupId, closedCaptionsGroupId);
        variants.add(variant);
        @Nullable ArrayList<VariantInfo> variantInfosForUrl = urlToVariantInfos.get(uri);
        if (variantInfosForUrl == null) {
          variantInfosForUrl = new ArrayList<>();
          urlToVariantInfos.put(uri, variantInfosForUrl);
        }
        variantInfosForUrl.add(
            new VariantInfo(
                averageBitrate,
                peakBitrate,
                videoGroupId,
                audioGroupId,
                subtitlesGroupId,
                closedCaptionsGroupId));
      }
    }

    // TODO: Don't deduplicate variants by URL.
    ArrayList<Variant> deduplicatedVariants = new ArrayList<>();
    HashSet<Uri> urlsInDeduplicatedVariants = new HashSet<>();
    for (int i = 0; i < variants.size(); i++) {
      Variant variant = variants.get(i);
      if (urlsInDeduplicatedVariants.add(variant.url)) {
        Assertions.checkState(variant.format.metadata == null);
        HlsTrackMetadataEntry hlsMetadataEntry =
            new HlsTrackMetadataEntry(
                /* groupId= */ null,
                /* name= */ null,
                checkNotNull(urlToVariantInfos.get(variant.url)));
        Metadata metadata = new Metadata(hlsMetadataEntry);
        Format format = variant.format.buildUpon().setMetadata(metadata).build();
        deduplicatedVariants.add(variant.copyWithFormat(format));
      }
    }

    for (int i = 0; i < mediaTags.size(); i++) {
      line = mediaTags.get(i);
      String groupId = parseStringAttr(line, REGEX_GROUP_ID, variableDefinitions);
      String name = parseStringAttr(line, REGEX_NAME, variableDefinitions);
      Format.Builder formatBuilder =
          new Format.Builder()
              .setId(groupId + ":" + name)
              .setLabel(name)
              .setContainerMimeType(MimeTypes.APPLICATION_M3U8)
              .setSelectionFlags(parseSelectionFlags(line))
              .setRoleFlags(parseRoleFlags(line, variableDefinitions))
              .setLanguage(parseOptionalStringAttr(line, REGEX_LANGUAGE, variableDefinitions));

      @Nullable String referenceUri = parseOptionalStringAttr(line, REGEX_URI, variableDefinitions);
      @Nullable Uri uri = referenceUri == null ? null : UriUtil.resolveToUri(baseUri, referenceUri);
      Metadata metadata =
          new Metadata(new HlsTrackMetadataEntry(groupId, name, Collections.emptyList()));
      switch (parseStringAttr(line, REGEX_TYPE, variableDefinitions)) {
        case TYPE_VIDEO:
          @Nullable Variant variant = getVariantWithVideoGroup(variants, groupId);
          if (variant != null) {
            Format variantFormat = variant.format;
            @Nullable
            String codecs = Util.getCodecsOfType(variantFormat.codecs, C.TRACK_TYPE_VIDEO);
            formatBuilder
                .setCodecs(codecs)
                .setSampleMimeType(MimeTypes.getMediaMimeType(codecs))
                .setWidth(variantFormat.width)
                .setHeight(variantFormat.height)
                .setFrameRate(variantFormat.frameRate);
          }
          if (uri == null) {
            // TODO: Remove this case and add a Rendition with a null uri to videos.
          } else {
            formatBuilder.setMetadata(metadata);
            videos.add(new Rendition(uri, formatBuilder.build(), groupId, name));
          }
          break;
        case TYPE_AUDIO:
          @Nullable String sampleMimeType = null;
          variant = getVariantWithAudioGroup(variants, groupId);
          if (variant != null) {
            @Nullable
            String codecs = Util.getCodecsOfType(variant.format.codecs, C.TRACK_TYPE_AUDIO);
            formatBuilder.setCodecs(codecs);
            sampleMimeType = MimeTypes.getMediaMimeType(codecs);
          }
          @Nullable
          String channelsString =
              parseOptionalStringAttr(line, REGEX_CHANNELS, variableDefinitions);
          if (channelsString != null) {
            int channelCount = Integer.parseInt(Util.splitAtFirst(channelsString, "/")[0]);
            formatBuilder.setChannelCount(channelCount);
            if (MimeTypes.AUDIO_E_AC3.equals(sampleMimeType) && channelsString.endsWith("/JOC")) {
              sampleMimeType = MimeTypes.AUDIO_E_AC3_JOC;
              formatBuilder.setCodecs(Ac3Util.E_AC_3_CODEC_STRING);
            }
          }
          formatBuilder.setSampleMimeType(sampleMimeType);
          if (uri != null) {
            formatBuilder.setMetadata(metadata);
            audios.add(new Rendition(uri, formatBuilder.build(), groupId, name));
          } else if (variant != null) {
            // TODO: Remove muxedAudioFormat and add a Rendition with a null uri to audios.
            muxedAudioFormat = formatBuilder.build();
          }
          break;
        case TYPE_SUBTITLES:
          sampleMimeType = null;
          variant = getVariantWithSubtitleGroup(variants, groupId);
          if (variant != null) {
            @Nullable
            String codecs = Util.getCodecsOfType(variant.format.codecs, C.TRACK_TYPE_TEXT);
            formatBuilder.setCodecs(codecs);
            sampleMimeType = MimeTypes.getMediaMimeType(codecs);
          }
          if (sampleMimeType == null) {
            sampleMimeType = MimeTypes.TEXT_VTT;
          }
          formatBuilder.setSampleMimeType(sampleMimeType).setMetadata(metadata);
          if (uri != null) {
            subtitles.add(new Rendition(uri, formatBuilder.build(), groupId, name));
          } else {
            Log.w(LOG_TAG, "EXT-X-MEDIA tag with missing mandatory URI attribute: skipping");
          }
          break;
        case TYPE_CLOSED_CAPTIONS:
          String instreamId = parseStringAttr(line, REGEX_INSTREAM_ID, variableDefinitions);
          int accessibilityChannel;
          if (instreamId.startsWith("CC")) {
            sampleMimeType = MimeTypes.APPLICATION_CEA608;
            accessibilityChannel = Integer.parseInt(instreamId.substring(2));
          } else /* starts with SERVICE */ {
            sampleMimeType = MimeTypes.APPLICATION_CEA708;
            accessibilityChannel = Integer.parseInt(instreamId.substring(7));
          }
          if (muxedCaptionFormats == null) {
            muxedCaptionFormats = new ArrayList<>();
          }
          formatBuilder
              .setSampleMimeType(sampleMimeType)
              .setAccessibilityChannel(accessibilityChannel);
          muxedCaptionFormats.add(formatBuilder.build());
          // TODO: Remove muxedCaptionFormats and add a Rendition with a null uri to closedCaptions.
          break;
        default:
          // Do nothing.
          break;
      }
    }

    if (noClosedCaptions) {
      muxedCaptionFormats = Collections.emptyList();
    }

    return new HlsMasterPlaylist(
        baseUri,
        tags,
        deduplicatedVariants,
        videos,
        audios,
        subtitles,
        closedCaptions,
        muxedAudioFormat,
        muxedCaptionFormats,
        hasIndependentSegmentsTag,
        variableDefinitions,
        sessionKeyDrmInitData);
  }

  @Nullable
  private static Variant getVariantWithAudioGroup(ArrayList<Variant> variants, String groupId) {
    for (int i = 0; i < variants.size(); i++) {
      Variant variant = variants.get(i);
      if (groupId.equals(variant.audioGroupId)) {
        return variant;
      }
    }
    return null;
  }

  @Nullable
  private static Variant getVariantWithVideoGroup(ArrayList<Variant> variants, String groupId) {
    for (int i = 0; i < variants.size(); i++) {
      Variant variant = variants.get(i);
      if (groupId.equals(variant.videoGroupId)) {
        return variant;
      }
    }
    return null;
  }

  @Nullable
  private static Variant getVariantWithSubtitleGroup(ArrayList<Variant> variants, String groupId) {
    for (int i = 0; i < variants.size(); i++) {
      Variant variant = variants.get(i);
      if (groupId.equals(variant.subtitleGroupId)) {
        return variant;
      }
    }
    return null;
  }

  private static HlsMediaPlaylist parseMediaPlaylist(
      HlsMasterPlaylist masterPlaylist,
      @Nullable HlsMediaPlaylist previousMediaPlaylist,
      LineIterator iterator,
      String baseUri)
      throws IOException {
    @HlsMediaPlaylist.PlaylistType int playlistType = HlsMediaPlaylist.PLAYLIST_TYPE_UNKNOWN;
    long startOffsetUs = C.TIME_UNSET;
    long mediaSequence = 0;
    int version = 1; // Default version == 1.
    long targetDurationUs = C.TIME_UNSET;
    long partTargetDurationUs = C.TIME_UNSET;
    boolean hasIndependentSegmentsTag = masterPlaylist.hasIndependentSegments;
    boolean hasEndTag = false;
    @Nullable Segment initializationSegment = null;
    HashMap<String, String> variableDefinitions = new HashMap<>();
    HashMap<String, Segment> urlToInferredInitSegment = new HashMap<>();
    List<Segment> segments = new ArrayList<>();
    List<Part> trailingParts = new ArrayList<>();
    @Nullable Part preloadPart = null;
    Map<Uri, RenditionReport> renditionReports = new HashMap<>();
    List<String> tags = new ArrayList<>();

    long segmentDurationUs = 0;
    String segmentTitle = "";
    boolean hasDiscontinuitySequence = false;
    int playlistDiscontinuitySequence = 0;
    int relativeDiscontinuitySequence = 0;
    long playlistStartTimeUs = 0;
    long segmentStartTimeUs = 0;
    boolean preciseStart = false;
    long segmentByteRangeOffset = 0;
    long segmentByteRangeLength = C.LENGTH_UNSET;
    long partStartTimeUs = 0;
    long partByteRangeOffset = 0;
    boolean isIFrameOnly = false;
    long segmentMediaSequence = 0;
    boolean hasGapTag = false;
    HlsMediaPlaylist.ServerControl serverControl =
        new HlsMediaPlaylist.ServerControl(
            /* skipUntilUs= */ C.TIME_UNSET,
            /* canSkipDateRanges= */ false,
            /* holdBackUs= */ C.TIME_UNSET,
            /* partHoldBackUs= */ C.TIME_UNSET,
            /* canBlockReload= */ false);

    @Nullable DrmInitData playlistProtectionSchemes = null;
    @Nullable String fullSegmentEncryptionKeyUri = null;
    @Nullable String fullSegmentEncryptionIV = null;
    TreeMap<String, SchemeData> currentSchemeDatas = new TreeMap<>();
    @Nullable String encryptionScheme = null;
    @Nullable DrmInitData cachedDrmInitData = null;

    String line;
    while (iterator.hasNext()) {
      line = iterator.next();

      if (line.startsWith(TAG_PREFIX)) {
        // We expose all tags through the playlist.
        tags.add(line);
      }

      if (line.startsWith(TAG_PLAYLIST_TYPE)) {
        String playlistTypeString = parseStringAttr(line, REGEX_PLAYLIST_TYPE, variableDefinitions);
        if ("VOD".equals(playlistTypeString)) {
          playlistType = HlsMediaPlaylist.PLAYLIST_TYPE_VOD;
        } else if ("EVENT".equals(playlistTypeString)) {
          playlistType = HlsMediaPlaylist.PLAYLIST_TYPE_EVENT;
        }
      } else if (line.equals(TAG_IFRAME)) {
        isIFrameOnly = true;
      } else if (line.startsWith(TAG_START)) {
        startOffsetUs = (long) (parseDoubleAttr(line, REGEX_TIME_OFFSET) * C.MICROS_PER_SECOND);
        preciseStart =
            parseOptionalBooleanAttribute(line, REGEX_PRECISE, /* defaultValue= */ false);
      } else if (line.startsWith(TAG_SERVER_CONTROL)) {
        serverControl = parseServerControl(line);
      } else if (line.startsWith(TAG_PART_INF)) {
        double partTargetDurationSeconds = parseDoubleAttr(line, REGEX_PART_TARGET_DURATION);
        partTargetDurationUs = (long) (partTargetDurationSeconds * C.MICROS_PER_SECOND);
      } else if (line.startsWith(TAG_INIT_SEGMENT)) {
        String uri = parseStringAttr(line, REGEX_URI, variableDefinitions);
        String byteRange = parseOptionalStringAttr(line, REGEX_ATTR_BYTERANGE, variableDefinitions);
        if (byteRange != null) {
          String[] splitByteRange = Util.split(byteRange, "@");
          segmentByteRangeLength = Long.parseLong(splitByteRange[0]);
          if (splitByteRange.length > 1) {
            segmentByteRangeOffset = Long.parseLong(splitByteRange[1]);
          }
        }
        if (segmentByteRangeLength == C.LENGTH_UNSET) {
          // The segment has no byte range defined.
          segmentByteRangeOffset = 0;
        }
        if (fullSegmentEncryptionKeyUri != null && fullSegmentEncryptionIV == null) {
          // See RFC 8216, Section 4.3.2.5.
          throw ParserException.createForMalformedManifest(
              "The encryption IV attribute must be present when an initialization segment is"
                  + " encrypted with METHOD=AES-128.",
              /* cause= */ null);
        }
        initializationSegment =
            new Segment(
                uri,
                segmentByteRangeOffset,
                segmentByteRangeLength,
                fullSegmentEncryptionKeyUri,
                fullSegmentEncryptionIV);
        if (segmentByteRangeLength != C.LENGTH_UNSET) {
          segmentByteRangeOffset += segmentByteRangeLength;
        }
        segmentByteRangeLength = C.LENGTH_UNSET;
      } else if (line.startsWith(TAG_TARGET_DURATION)) {
        targetDurationUs = parseIntAttr(line, REGEX_TARGET_DURATION) * C.MICROS_PER_SECOND;
      } else if (line.startsWith(TAG_MEDIA_SEQUENCE)) {
        mediaSequence = parseLongAttr(line, REGEX_MEDIA_SEQUENCE);
        segmentMediaSequence = mediaSequence;
      } else if (line.startsWith(TAG_VERSION)) {
        version = parseIntAttr(line, REGEX_VERSION);
      } else if (line.startsWith(TAG_DEFINE)) {
        String importName = parseOptionalStringAttr(line, REGEX_IMPORT, variableDefinitions);
        if (importName != null) {
          String value = masterPlaylist.variableDefinitions.get(importName);
          if (value != null) {
            variableDefinitions.put(importName, value);
          } else {
            // The master playlist does not declare the imported variable. Ignore.
          }
        } else {
          variableDefinitions.put(
              parseStringAttr(line, REGEX_NAME, variableDefinitions),
              parseStringAttr(line, REGEX_VALUE, variableDefinitions));
        }
      } else if (line.startsWith(TAG_MEDIA_DURATION)) {
        segmentDurationUs =
            (long) (parseDoubleAttr(line, REGEX_MEDIA_DURATION) * C.MICROS_PER_SECOND);
        segmentTitle = parseOptionalStringAttr(line, REGEX_MEDIA_TITLE, "", variableDefinitions);
      } else if (line.startsWith(TAG_SKIP)) {
        int skippedSegmentCount = parseIntAttr(line, REGEX_SKIPPED_SEGMENTS);
        checkState(previousMediaPlaylist != null && segments.isEmpty());
        int startIndex = (int) (mediaSequence - castNonNull(previousMediaPlaylist).mediaSequence);
        int endIndex = startIndex + skippedSegmentCount;
        if (startIndex < 0 || endIndex > previousMediaPlaylist.segments.size()) {
          // Throw to force a reload if not all segments are available in the previous playlist.
          throw new DeltaUpdateException();
        }
        for (int i = startIndex; i < endIndex; i++) {
          Segment segment = previousMediaPlaylist.segments.get(i);
          if (mediaSequence != previousMediaPlaylist.mediaSequence) {
            // If the media sequences of the playlists are not the same, we need to recreate the
            // object with the updated relative start time and the relative discontinuity
            // sequence. With identical playlist media sequences these values do not change.
            int newRelativeDiscontinuitySequence =
                previousMediaPlaylist.discontinuitySequence
                    - playlistDiscontinuitySequence
                    + segment.relativeDiscontinuitySequence;
            segment = segment.copyWith(segmentStartTimeUs, newRelativeDiscontinuitySequence);
          }
          segments.add(segment);
          segmentStartTimeUs += segment.durationUs;
          partStartTimeUs = segmentStartTimeUs;
          if (segment.byteRangeLength != C.LENGTH_UNSET) {
            segmentByteRangeOffset = segment.byteRangeOffset + segment.byteRangeLength;
          }
          relativeDiscontinuitySequence = segment.relativeDiscontinuitySequence;
          initializationSegment = segment.initializationSegment;
          cachedDrmInitData = segment.drmInitData;
          fullSegmentEncryptionKeyUri = segment.fullSegmentEncryptionKeyUri;
          if (segment.encryptionIV == null
              || !segment.encryptionIV.equals(Long.toHexString(segmentMediaSequence))) {
            fullSegmentEncryptionIV = segment.encryptionIV;
          }
          segmentMediaSequence++;
        }
      } else if (line.startsWith(TAG_KEY)) {
        String method = parseStringAttr(line, REGEX_METHOD, variableDefinitions);
        String keyFormat =
            parseOptionalStringAttr(line, REGEX_KEYFORMAT, KEYFORMAT_IDENTITY, variableDefinitions);
        fullSegmentEncryptionKeyUri = null;
        fullSegmentEncryptionIV = null;
        if (METHOD_NONE.equals(method)) {
          currentSchemeDatas.clear();
          cachedDrmInitData = null;
        } else /* !METHOD_NONE.equals(method) */ {
          fullSegmentEncryptionIV = parseOptionalStringAttr(line, REGEX_IV, variableDefinitions);
          if (KEYFORMAT_IDENTITY.equals(keyFormat)) {
            if (METHOD_AES_128.equals(method)) {
              // The segment is fully encrypted using an identity key.
              fullSegmentEncryptionKeyUri = parseStringAttr(line, REGEX_URI, variableDefinitions);
            } else {
              // Do nothing. Samples are encrypted using an identity key, but this is not supported.
              // Hopefully, a traditional DRM alternative is also provided.
            }
          } else {
            if (encryptionScheme == null) {
              encryptionScheme = parseEncryptionScheme(method);
            }
            SchemeData schemeData = parseDrmSchemeData(line, keyFormat, variableDefinitions);
            if (schemeData != null) {
              cachedDrmInitData = null;
              currentSchemeDatas.put(keyFormat, schemeData);
            }
          }
        }
      } else if (line.startsWith(TAG_BYTERANGE)) {
        String byteRange = parseStringAttr(line, REGEX_BYTERANGE, variableDefinitions);
        String[] splitByteRange = Util.split(byteRange, "@");
        segmentByteRangeLength = Long.parseLong(splitByteRange[0]);
        if (splitByteRange.length > 1) {
          segmentByteRangeOffset = Long.parseLong(splitByteRange[1]);
        }
      } else if (line.startsWith(TAG_DISCONTINUITY_SEQUENCE)) {
        hasDiscontinuitySequence = true;
        playlistDiscontinuitySequence = Integer.parseInt(line.substring(line.indexOf(':') + 1));
      } else if (line.equals(TAG_DISCONTINUITY)) {
        relativeDiscontinuitySequence++;
      } else if (line.startsWith(TAG_PROGRAM_DATE_TIME)) {
        if (playlistStartTimeUs == 0) {
          long programDatetimeUs =
              C.msToUs(Util.parseXsDateTime(line.substring(line.indexOf(':') + 1)));
          playlistStartTimeUs = programDatetimeUs - segmentStartTimeUs;
        }
      } else if (line.equals(TAG_GAP)) {
        hasGapTag = true;
      } else if (line.equals(TAG_INDEPENDENT_SEGMENTS)) {
        hasIndependentSegmentsTag = true;
      } else if (line.equals(TAG_ENDLIST)) {
        hasEndTag = true;
      } else if (line.startsWith(TAG_RENDITION_REPORT)) {
        long defaultValue = mediaSequence + segments.size() - (trailingParts.isEmpty() ? 1 : 0);
        long lastMediaSequence = parseOptionalLongAttr(line, REGEX_LAST_MSN, defaultValue);
        List<Part> lastParts =
            trailingParts.isEmpty() ? Iterables.getLast(segments).parts : trailingParts;
        int defaultPartIndex =
            partTargetDurationUs != C.TIME_UNSET ? lastParts.size() - 1 : C.INDEX_UNSET;
        int lastPartIndex = parseOptionalIntAttr(line, REGEX_LAST_PART, defaultPartIndex);
        String uri = parseStringAttr(line, REGEX_URI, variableDefinitions);
        Uri playlistUri = Uri.parse(UriUtil.resolve(baseUri, uri));
        renditionReports.put(
            playlistUri, new RenditionReport(playlistUri, lastMediaSequence, lastPartIndex));
      } else if (line.startsWith(TAG_PRELOAD_HINT)) {
        if (preloadPart != null) {
          continue;
        }
        String type = parseStringAttr(line, REGEX_PRELOAD_HINT_TYPE, variableDefinitions);
        if (!TYPE_PART.equals(type)) {
          continue;
        }
        String url = parseStringAttr(line, REGEX_URI, variableDefinitions);
        long byteRangeStart =
            parseOptionalLongAttr(line, REGEX_BYTERANGE_START, /* defaultValue= */ C.LENGTH_UNSET);
        long byteRangeLength =
            parseOptionalLongAttr(line, REGEX_BYTERANGE_LENGTH, /* defaultValue= */ C.LENGTH_UNSET);
        @Nullable
        String segmentEncryptionIV =
            getSegmentEncryptionIV(
                segmentMediaSequence, fullSegmentEncryptionKeyUri, fullSegmentEncryptionIV);
        if (cachedDrmInitData == null && !currentSchemeDatas.isEmpty()) {
          SchemeData[] schemeDatas = currentSchemeDatas.values().toArray(new SchemeData[0]);
          cachedDrmInitData = new DrmInitData(encryptionScheme, schemeDatas);
          if (playlistProtectionSchemes == null) {
            playlistProtectionSchemes = getPlaylistProtectionSchemes(encryptionScheme, schemeDatas);
          }
        }
        if (byteRangeStart == C.LENGTH_UNSET || byteRangeLength != C.LENGTH_UNSET) {
          // Skip preload part if it is an unbounded range request.
          preloadPart =
              new Part(
                  url,
                  initializationSegment,
                  /* durationUs= */ 0,
                  relativeDiscontinuitySequence,
                  partStartTimeUs,
                  cachedDrmInitData,
                  fullSegmentEncryptionKeyUri,
                  segmentEncryptionIV,
                  byteRangeStart != C.LENGTH_UNSET ? byteRangeStart : 0,
                  byteRangeLength,
                  /* hasGapTag= */ false,
                  /* isIndependent= */ false,
                  /* isPreload= */ true);
        }
      } else if (line.startsWith(TAG_PART)) {
        @Nullable
        String segmentEncryptionIV =
            getSegmentEncryptionIV(
                segmentMediaSequence, fullSegmentEncryptionKeyUri, fullSegmentEncryptionIV);
        String url = parseStringAttr(line, REGEX_URI, variableDefinitions);
        long partDurationUs =
            (long) (parseDoubleAttr(line, REGEX_ATTR_DURATION) * C.MICROS_PER_SECOND);
        boolean isIndependent =
            parseOptionalBooleanAttribute(line, REGEX_INDEPENDENT, /* defaultValue= */ false);
        // The first part of a segment is always independent if the segments are independent.
        isIndependent |= hasIndependentSegmentsTag && trailingParts.isEmpty();
        boolean isGap = parseOptionalBooleanAttribute(line, REGEX_GAP, /* defaultValue= */ false);
        @Nullable
        String byteRange = parseOptionalStringAttr(line, REGEX_ATTR_BYTERANGE, variableDefinitions);
        long partByteRangeLength = C.LENGTH_UNSET;
        if (byteRange != null) {
          String[] splitByteRange = Util.split(byteRange, "@");
          partByteRangeLength = Long.parseLong(splitByteRange[0]);
          if (splitByteRange.length > 1) {
            partByteRangeOffset = Long.parseLong(splitByteRange[1]);
          }
        }
        if (partByteRangeLength == C.LENGTH_UNSET) {
          partByteRangeOffset = 0;
        }
        if (cachedDrmInitData == null && !currentSchemeDatas.isEmpty()) {
          SchemeData[] schemeDatas = currentSchemeDatas.values().toArray(new SchemeData[0]);
          cachedDrmInitData = new DrmInitData(encryptionScheme, schemeDatas);
          if (playlistProtectionSchemes == null) {
            playlistProtectionSchemes = getPlaylistProtectionSchemes(encryptionScheme, schemeDatas);
          }
        }
        trailingParts.add(
            new Part(
                url,
                initializationSegment,
                partDurationUs,
                relativeDiscontinuitySequence,
                partStartTimeUs,
                cachedDrmInitData,
                fullSegmentEncryptionKeyUri,
                segmentEncryptionIV,
                partByteRangeOffset,
                partByteRangeLength,
                isGap,
                isIndependent,
                /* isPreload= */ false));
        partStartTimeUs += partDurationUs;
        if (partByteRangeLength != C.LENGTH_UNSET) {
          partByteRangeOffset += partByteRangeLength;
        }
      } else if (!line.startsWith("#")) {
        @Nullable
        String segmentEncryptionIV =
            getSegmentEncryptionIV(
                segmentMediaSequence, fullSegmentEncryptionKeyUri, fullSegmentEncryptionIV);
        segmentMediaSequence++;
        String segmentUri = replaceVariableReferences(line, variableDefinitions);
        @Nullable Segment inferredInitSegment = urlToInferredInitSegment.get(segmentUri);
        if (segmentByteRangeLength == C.LENGTH_UNSET) {
          // The segment has no byte range defined.
          segmentByteRangeOffset = 0;
        } else if (isIFrameOnly && initializationSegment == null && inferredInitSegment == null) {
          // The segment is a resource byte range without an initialization segment.
          // As per RFC 8216, Section 4.3.3.6, we assume the initialization section exists in the
          // bytes preceding the first segment in this segment's URL.
          // We assume the implicit initialization segment is unencrypted, since there's no way for
          // the playlist to provide an initialization vector for it.
          inferredInitSegment =
              new Segment(
                  segmentUri,
                  /* byteRangeOffset= */ 0,
                  segmentByteRangeOffset,
                  /* fullSegmentEncryptionKeyUri= */ null,
                  /* encryptionIV= */ null);
          urlToInferredInitSegment.put(segmentUri, inferredInitSegment);
        }

        if (cachedDrmInitData == null && !currentSchemeDatas.isEmpty()) {
          SchemeData[] schemeDatas = currentSchemeDatas.values().toArray(new SchemeData[0]);
          cachedDrmInitData = new DrmInitData(encryptionScheme, schemeDatas);
          if (playlistProtectionSchemes == null) {
            playlistProtectionSchemes = getPlaylistProtectionSchemes(encryptionScheme, schemeDatas);
          }
        }

        segments.add(
            new Segment(
                segmentUri,
                initializationSegment != null ? initializationSegment : inferredInitSegment,
                segmentTitle,
                segmentDurationUs,
                relativeDiscontinuitySequence,
                segmentStartTimeUs,
                cachedDrmInitData,
                fullSegmentEncryptionKeyUri,
                segmentEncryptionIV,
                segmentByteRangeOffset,
                segmentByteRangeLength,
                hasGapTag,
                trailingParts));
        segmentStartTimeUs += segmentDurationUs;
        partStartTimeUs = segmentStartTimeUs;
        segmentDurationUs = 0;
        segmentTitle = "";
        trailingParts = new ArrayList<>();
        if (segmentByteRangeLength != C.LENGTH_UNSET) {
          segmentByteRangeOffset += segmentByteRangeLength;
        }
        segmentByteRangeLength = C.LENGTH_UNSET;
        hasGapTag = false;
      }
    }

    if (preloadPart != null) {
      trailingParts.add(preloadPart);
    }

    return new HlsMediaPlaylist(
        playlistType,
        baseUri,
        tags,
        startOffsetUs,
        preciseStart,
        playlistStartTimeUs,
        hasDiscontinuitySequence,
        playlistDiscontinuitySequence,
        mediaSequence,
        version,
        targetDurationUs,
        partTargetDurationUs,
        hasIndependentSegmentsTag,
        hasEndTag,
        /* hasProgramDateTime= */ playlistStartTimeUs != 0,
        playlistProtectionSchemes,
        segments,
        trailingParts,
        serverControl,
        renditionReports);
  }

  private static DrmInitData getPlaylistProtectionSchemes(
      @Nullable String encryptionScheme, SchemeData[] schemeDatas) {
    SchemeData[] playlistSchemeDatas = new SchemeData[schemeDatas.length];
    for (int i = 0; i < schemeDatas.length; i++) {
      playlistSchemeDatas[i] = schemeDatas[i].copyWithData(null);
    }
    return new DrmInitData(encryptionScheme, playlistSchemeDatas);
  }

  @Nullable
  private static String getSegmentEncryptionIV(
      long segmentMediaSequence,
      @Nullable String fullSegmentEncryptionKeyUri,
      @Nullable String fullSegmentEncryptionIV) {
    if (fullSegmentEncryptionKeyUri == null) {
      return null;
    } else if (fullSegmentEncryptionIV != null) {
      return fullSegmentEncryptionIV;
    }
    return Long.toHexString(segmentMediaSequence);
  }

  @C.SelectionFlags
  private static int parseSelectionFlags(String line) {
    int flags = 0;
    if (parseOptionalBooleanAttribute(line, REGEX_DEFAULT, false)) {
      flags |= C.SELECTION_FLAG_DEFAULT;
    }
    if (parseOptionalBooleanAttribute(line, REGEX_FORCED, false)) {
      flags |= C.SELECTION_FLAG_FORCED;
    }
    if (parseOptionalBooleanAttribute(line, REGEX_AUTOSELECT, false)) {
      flags |= C.SELECTION_FLAG_AUTOSELECT;
    }
    return flags;
  }

  @C.RoleFlags
  private static int parseRoleFlags(String line, Map<String, String> variableDefinitions) {
    String concatenatedCharacteristics =
        parseOptionalStringAttr(line, REGEX_CHARACTERISTICS, variableDefinitions);
    if (TextUtils.isEmpty(concatenatedCharacteristics)) {
      return 0;
    }
    String[] characteristics = Util.split(concatenatedCharacteristics, ",");
    @C.RoleFlags int roleFlags = 0;
    if (Util.contains(characteristics, "public.accessibility.describes-video")) {
      roleFlags |= C.ROLE_FLAG_DESCRIBES_VIDEO;
    }
    if (Util.contains(characteristics, "public.accessibility.transcribes-spoken-dialog")) {
      roleFlags |= C.ROLE_FLAG_TRANSCRIBES_DIALOG;
    }
    if (Util.contains(characteristics, "public.accessibility.describes-music-and-sound")) {
      roleFlags |= C.ROLE_FLAG_DESCRIBES_MUSIC_AND_SOUND;
    }
    if (Util.contains(characteristics, "public.easy-to-read")) {
      roleFlags |= C.ROLE_FLAG_EASY_TO_READ;
    }
    return roleFlags;
  }

  @Nullable
  private static SchemeData parseDrmSchemeData(
      String line, String keyFormat, Map<String, String> variableDefinitions)
      throws ParserException {
    String keyFormatVersions =
        parseOptionalStringAttr(line, REGEX_KEYFORMATVERSIONS, "1", variableDefinitions);
    if (KEYFORMAT_WIDEVINE_PSSH_BINARY.equals(keyFormat)) {
      String uriString = parseStringAttr(line, REGEX_URI, variableDefinitions);
      return new SchemeData(
          C.WIDEVINE_UUID,
          MimeTypes.VIDEO_MP4,
          Base64.decode(uriString.substring(uriString.indexOf(',')), Base64.DEFAULT));
    } else if (KEYFORMAT_WIDEVINE_PSSH_JSON.equals(keyFormat)) {
      return new SchemeData(C.WIDEVINE_UUID, "hls", Util.getUtf8Bytes(line));
    } else if (KEYFORMAT_PLAYREADY.equals(keyFormat) && "1".equals(keyFormatVersions)) {
      String uriString = parseStringAttr(line, REGEX_URI, variableDefinitions);
      byte[] data = Base64.decode(uriString.substring(uriString.indexOf(',')), Base64.DEFAULT);
      byte[] psshData = PsshAtomUtil.buildPsshAtom(C.PLAYREADY_UUID, data);
      return new SchemeData(C.PLAYREADY_UUID, MimeTypes.VIDEO_MP4, psshData);
    }
    return null;
  }

  private static HlsMediaPlaylist.ServerControl parseServerControl(String line) {
    double skipUntilSeconds =
        parseOptionalDoubleAttr(line, REGEX_CAN_SKIP_UNTIL, /* defaultValue= */ C.TIME_UNSET);
    long skipUntilUs =
        skipUntilSeconds == C.TIME_UNSET
            ? C.TIME_UNSET
            : (long) (skipUntilSeconds * C.MICROS_PER_SECOND);
    boolean canSkipDateRanges =
        parseOptionalBooleanAttribute(line, REGEX_CAN_SKIP_DATE_RANGES, /* defaultValue= */ false);
    double holdBackSeconds =
        parseOptionalDoubleAttr(line, REGEX_HOLD_BACK, /* defaultValue= */ C.TIME_UNSET);
    long holdBackUs =
        holdBackSeconds == C.TIME_UNSET
            ? C.TIME_UNSET
            : (long) (holdBackSeconds * C.MICROS_PER_SECOND);
    double partHoldBackSeconds = parseOptionalDoubleAttr(line, REGEX_PART_HOLD_BACK, C.TIME_UNSET);
    long partHoldBackUs =
        partHoldBackSeconds == C.TIME_UNSET
            ? C.TIME_UNSET
            : (long) (partHoldBackSeconds * C.MICROS_PER_SECOND);
    boolean canBlockReload =
        parseOptionalBooleanAttribute(line, REGEX_CAN_BLOCK_RELOAD, /* defaultValue= */ false);

    return new HlsMediaPlaylist.ServerControl(
        skipUntilUs, canSkipDateRanges, holdBackUs, partHoldBackUs, canBlockReload);
  }

  private static String parseEncryptionScheme(String method) {
    return METHOD_SAMPLE_AES_CENC.equals(method) || METHOD_SAMPLE_AES_CTR.equals(method)
        ? C.CENC_TYPE_cenc
        : C.CENC_TYPE_cbcs;
  }

  private static int parseIntAttr(String line, Pattern pattern) throws ParserException {
    return Integer.parseInt(parseStringAttr(line, pattern, Collections.emptyMap()));
  }

  private static int parseOptionalIntAttr(String line, Pattern pattern, int defaultValue) {
    Matcher matcher = pattern.matcher(line);
    if (matcher.find()) {
      return Integer.parseInt(checkNotNull(matcher.group(1)));
    }
    return defaultValue;
  }

  private static long parseLongAttr(String line, Pattern pattern) throws ParserException {
    return Long.parseLong(parseStringAttr(line, pattern, Collections.emptyMap()));
  }

  private static long parseOptionalLongAttr(String line, Pattern pattern, long defaultValue) {
    Matcher matcher = pattern.matcher(line);
    if (matcher.find()) {
      return Long.parseLong(checkNotNull(matcher.group(1)));
    }
    return defaultValue;
  }

  private static double parseDoubleAttr(String line, Pattern pattern) throws ParserException {
    return Double.parseDouble(parseStringAttr(line, pattern, Collections.emptyMap()));
  }

  private static String parseStringAttr(
      String line, Pattern pattern, Map<String, String> variableDefinitions)
      throws ParserException {
    String value = parseOptionalStringAttr(line, pattern, variableDefinitions);
    if (value != null) {
      return value;
    } else {
      throw ParserException.createForMalformedManifest(
          "Couldn't match " + pattern.pattern() + " in " + line, /* cause= */ null);
    }
  }

  @Nullable
  private static String parseOptionalStringAttr(
      String line, Pattern pattern, Map<String, String> variableDefinitions) {
    return parseOptionalStringAttr(line, pattern, null, variableDefinitions);
  }

  private static @PolyNull String parseOptionalStringAttr(
      String line,
      Pattern pattern,
      @PolyNull String defaultValue,
      Map<String, String> variableDefinitions) {
    Matcher matcher = pattern.matcher(line);
    @PolyNull String value = matcher.find() ? checkNotNull(matcher.group(1)) : defaultValue;
    return variableDefinitions.isEmpty() || value == null
        ? value
        : replaceVariableReferences(value, variableDefinitions);
  }

  private static double parseOptionalDoubleAttr(String line, Pattern pattern, double defaultValue) {
    Matcher matcher = pattern.matcher(line);
    if (matcher.find()) {
      return Double.parseDouble(checkNotNull(matcher.group(1)));
    }
    return defaultValue;
  }

  private static String replaceVariableReferences(
      String string, Map<String, String> variableDefinitions) {
    Matcher matcher = REGEX_VARIABLE_REFERENCE.matcher(string);
    // TODO: Replace StringBuffer with StringBuilder once Java 9 is available.
    StringBuffer stringWithReplacements = new StringBuffer();
    while (matcher.find()) {
      String groupName = matcher.group(1);
      if (variableDefinitions.containsKey(groupName)) {
        matcher.appendReplacement(
            stringWithReplacements, Matcher.quoteReplacement(variableDefinitions.get(groupName)));
      } else {
        // The variable is not defined. The value is ignored.
      }
    }
    matcher.appendTail(stringWithReplacements);
    return stringWithReplacements.toString();
  }

  private static boolean parseOptionalBooleanAttribute(
      String line, Pattern pattern, boolean defaultValue) {
    Matcher matcher = pattern.matcher(line);
    if (matcher.find()) {
      return BOOLEAN_TRUE.equals(matcher.group(1));
    }
    return defaultValue;
  }

  private static Pattern compileBooleanAttrPattern(String attribute) {
    return Pattern.compile(attribute + "=(" + BOOLEAN_FALSE + "|" + BOOLEAN_TRUE + ")");
  }

  private static class LineIterator {

    private final BufferedReader reader;
    private final Queue<String> extraLines;

    @Nullable private String next;

    public LineIterator(Queue<String> extraLines, BufferedReader reader) {
      this.extraLines = extraLines;
      this.reader = reader;
    }

    @EnsuresNonNullIf(expression = "next", result = true)
    public boolean hasNext() throws IOException {
      if (next != null) {
        return true;
      }
      if (!extraLines.isEmpty()) {
        next = checkNotNull(extraLines.poll());
        return true;
      }
      while ((next = reader.readLine()) != null) {
        next = next.trim();
        if (!next.isEmpty()) {
          return true;
        }
      }
      return false;
    }

    /** Return the next line, or throw {@link NoSuchElementException} if none. */
    public String next() throws IOException {
      if (hasNext()) {
        String result = next;
        next = null;
        return result;
      } else {
        throw new NoSuchElementException();
      }
    }
  }
}<|MERGE_RESOLUTION|>--- conflicted
+++ resolved
@@ -49,7 +49,6 @@
 import java.io.IOException;
 import java.io.InputStream;
 import java.io.InputStreamReader;
-import java.io.Reader;
 import java.util.ArrayDeque;
 import java.util.ArrayList;
 import java.util.Collections;
@@ -228,34 +227,6 @@
   @Nullable private final HlsMediaPlaylist previousMediaPlaylist;
 
   /**
-   * Reads the HLS playlist header from the provided {@link Reader} including the final line break.
-   *
-   * @param reader The {@link Reader} to read the HLS playlist header from.
-   * @return Whether the header was read successfully.
-   * @throws IOException If an error occurred while reading.
-   */
-  public static boolean readHlsPlaylistHeader(Reader reader) throws IOException {
-    int last = reader.read();
-    if (last == 0xEF) {
-      if (reader.read() != 0xBB || reader.read() != 0xBF) {
-        return false;
-      }
-      // The playlist contains a Byte Order Mark, which gets discarded.
-      last = reader.read();
-    }
-    last = skipIgnorableWhitespace(reader, true, last);
-    int playlistHeaderLength = PLAYLIST_HEADER.length();
-    for (int i = 0; i < playlistHeaderLength; i++) {
-      if (last != PLAYLIST_HEADER.charAt(i)) {
-        return false;
-      }
-      last = reader.read();
-    }
-    last = skipIgnorableWhitespace(reader, false, last);
-    return Util.isLinebreak(last);
-  }
-
-  /**
    * Creates an instance where media playlists are parsed without inheriting attributes from a
    * master playlist.
    */
@@ -283,15 +254,9 @@
     Queue<String> extraLines = new ArrayDeque<>();
     String line;
     try {
-<<<<<<< HEAD
       if (!checkPlaylistHeader(reader)) {
         throw ParserException.createForMalformedManifest(
             /* message= */ "Input does not start with the #EXTM3U header.", /* cause= */ null);
-=======
-      if (!readHlsPlaylistHeader(reader)) {
-        throw new UnrecognizedInputFormatException("Input does not start with the #EXTM3U header.",
-            uri);
->>>>>>> 4a8c860e
       }
       while ((line = reader.readLine()) != null) {
         line = line.trim();
@@ -325,7 +290,28 @@
         "Failed to parse the playlist, could not identify any tags.", /* cause= */ null);
   }
 
-  private static int skipIgnorableWhitespace(Reader reader, boolean skipLinebreaks, int c)
+  public static boolean checkPlaylistHeader(BufferedReader reader) throws IOException {
+    int last = reader.read();
+    if (last == 0xEF) {
+      if (reader.read() != 0xBB || reader.read() != 0xBF) {
+        return false;
+      }
+      // The playlist contains a Byte Order Mark, which gets discarded.
+      last = reader.read();
+    }
+    last = skipIgnorableWhitespace(reader, true, last);
+    int playlistHeaderLength = PLAYLIST_HEADER.length();
+    for (int i = 0; i < playlistHeaderLength; i++) {
+      if (last != PLAYLIST_HEADER.charAt(i)) {
+        return false;
+      }
+      last = reader.read();
+    }
+    last = skipIgnorableWhitespace(reader, false, last);
+    return Util.isLinebreak(last);
+  }
+
+  private static int skipIgnorableWhitespace(BufferedReader reader, boolean skipLinebreaks, int c)
       throws IOException {
     while (c != -1 && Character.isWhitespace(c) && (skipLinebreaks || !Util.isLinebreak(c))) {
       c = reader.read();
