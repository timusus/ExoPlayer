--- conflicted
+++ resolved
@@ -101,13 +101,9 @@
 
     private final DashChunkSource.Factory chunkSourceFactory;
 
-<<<<<<< HEAD
+    @Nullable private DataSource.Factory manifestDataSourceFactory;
     private boolean usingCustomDrmSessionManagerProvider;
     private DrmSessionManagerProvider drmSessionManagerProvider;
-=======
-    @Nullable private DataSource.Factory manifestDataSourceFactory;
-    private DrmSessionManager drmSessionManager;
->>>>>>> 4a8c860e
     private CompositeSequenceableLoaderFactory compositeSequenceableLoaderFactory;
     private LoadErrorHandlingPolicy loadErrorHandlingPolicy;
     private long targetLiveOffsetOverrideMs;
